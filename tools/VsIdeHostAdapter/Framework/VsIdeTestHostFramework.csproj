﻿<?xml version="1.0" encoding="utf-8"?>
<Project Sdk="Microsoft.NET.Sdk">

  <Import Project="$([MSBuild]::GetDirectoryNameOfFileAbove($(MSBuildThisFileDirectory), BuildEFTools.cmd))\tools\EntityFramework.settings.targets" />

  <PropertyGroup>
    <TargetFrameworks>net45</TargetFrameworks>
    <RootNamespace>Framework</RootNamespace>
    <AssemblyName>Microsoft.VisualStudio.QualityTools.VsIdeTestHostFramework</AssemblyName>
<<<<<<< HEAD
    <TargetFrameworkVersion>v4.5</TargetFrameworkVersion>
    <FileAlignment>512</FileAlignment>
  </PropertyGroup>
  <PropertyGroup Condition=" '$(Configuration)|$(Platform)' == 'Debug|AnyCPU' ">
    <DebugSymbols>true</DebugSymbols>
    <DebugType>full</DebugType>
    <Optimize>false</Optimize>
    <DefineConstants>DEBUG;TRACE</DefineConstants>
    <ErrorReport>prompt</ErrorReport>
    <WarningLevel>4</WarningLevel>
  </PropertyGroup>
  <PropertyGroup Condition=" '$(Configuration)|$(Platform)' == 'Release|AnyCPU' ">
    <DebugType>pdbonly</DebugType>
    <Optimize>true</Optimize>
    <DefineConstants>TRACE</DefineConstants>
    <ErrorReport>prompt</ErrorReport>
    <WarningLevel>4</WarningLevel>
  </PropertyGroup>
=======
  </PropertyGroup>

>>>>>>> 6212ce4d
  <ItemGroup>
    <Reference Include="System" />
    <Reference Include="System.Windows.Forms" />
  </ItemGroup>

  <ItemGroup>
    <PackageReference Include="Microsoft.VisualStudio.Interop" Version="$(MicrosoftVisualStudioInteropPackageVersion)" />
  </ItemGroup>

  <ItemGroup>
    <Compile Include="$(RepositoryRoot)src\EFTools\SharedAssemblyInfo.cs">
      <Link>Properties\SharedAssemblyInfo.cs</Link>
    </Compile>
    <Compile Include="Attributes.cs" />
    <Compile Include="GlobalSuppressions.cs" />
    <Compile Include="Properties\AssemblyInfo.cs" />
    <Compile Include="UIThreadInvoker.cs" />
    <Compile Include="VsIdeTestHostContext.cs" />
  </ItemGroup>
<<<<<<< HEAD
  <Import Project="$(MSBuildToolsPath)\Microsoft.CSharp.targets" />
  <PropertyGroup>
    <StrongNameKeyId>Microsoft</StrongNameKeyId>
  </PropertyGroup>
=======
>>>>>>> 6212ce4d

</Project><|MERGE_RESOLUTION|>--- conflicted
+++ resolved
@@ -1,35 +1,14 @@
 ﻿<?xml version="1.0" encoding="utf-8"?>
 <Project Sdk="Microsoft.NET.Sdk">
 
-  <Import Project="$([MSBuild]::GetDirectoryNameOfFileAbove($(MSBuildThisFileDirectory), BuildEFTools.cmd))\tools\EntityFramework.settings.targets" />
+  <Import Project="$([MSBuild]::GetDirectoryNameOfFileAbove($(MSBuildThisFileDirectory), Build.cmd))\tools\EntityFramework.settings.targets" />
 
   <PropertyGroup>
     <TargetFrameworks>net45</TargetFrameworks>
     <RootNamespace>Framework</RootNamespace>
     <AssemblyName>Microsoft.VisualStudio.QualityTools.VsIdeTestHostFramework</AssemblyName>
-<<<<<<< HEAD
-    <TargetFrameworkVersion>v4.5</TargetFrameworkVersion>
-    <FileAlignment>512</FileAlignment>
-  </PropertyGroup>
-  <PropertyGroup Condition=" '$(Configuration)|$(Platform)' == 'Debug|AnyCPU' ">
-    <DebugSymbols>true</DebugSymbols>
-    <DebugType>full</DebugType>
-    <Optimize>false</Optimize>
-    <DefineConstants>DEBUG;TRACE</DefineConstants>
-    <ErrorReport>prompt</ErrorReport>
-    <WarningLevel>4</WarningLevel>
-  </PropertyGroup>
-  <PropertyGroup Condition=" '$(Configuration)|$(Platform)' == 'Release|AnyCPU' ">
-    <DebugType>pdbonly</DebugType>
-    <Optimize>true</Optimize>
-    <DefineConstants>TRACE</DefineConstants>
-    <ErrorReport>prompt</ErrorReport>
-    <WarningLevel>4</WarningLevel>
-  </PropertyGroup>
-=======
   </PropertyGroup>
 
->>>>>>> 6212ce4d
   <ItemGroup>
     <Reference Include="System" />
     <Reference Include="System.Windows.Forms" />
@@ -49,12 +28,5 @@
     <Compile Include="UIThreadInvoker.cs" />
     <Compile Include="VsIdeTestHostContext.cs" />
   </ItemGroup>
-<<<<<<< HEAD
-  <Import Project="$(MSBuildToolsPath)\Microsoft.CSharp.targets" />
-  <PropertyGroup>
-    <StrongNameKeyId>Microsoft</StrongNameKeyId>
-  </PropertyGroup>
-=======
->>>>>>> 6212ce4d
 
 </Project>