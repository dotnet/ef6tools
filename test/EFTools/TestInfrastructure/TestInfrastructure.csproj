﻿<?xml version="1.0" encoding="utf-8"?>
<<<<<<< HEAD
<Project ToolsVersion="4.0" DefaultTargets="Build" xmlns="http://schemas.microsoft.com/developer/msbuild/2003">
  <Import Project="$([MSBuild]::GetDirectoryNameOfFileAbove($(MSBuildThisFileDirectory), Build.cmd))\tools\EntityFramework.settings.targets" />
  <Import Project="$(MSBuildExtensionsPath)\$(MSBuildToolsVersion)\Microsoft.Common.props" Condition="Exists('$(MSBuildExtensionsPath)\$(MSBuildToolsVersion)\Microsoft.Common.props')" />
=======
<Project Sdk="Microsoft.NET.Sdk">

  <Import Project="$([MSBuild]::GetDirectoryNameOfFileAbove($(MSBuildThisFileDirectory), BuildEFTools.cmd))\tools\EntityFramework.settings.targets" />

>>>>>>> 6212ce4d
  <PropertyGroup>
    <TargetFrameworks>$(ToolingDotNetFrameworkSdkVersion)</TargetFrameworks>
    <RootNamespace>EFDesigner.TestInfrastructure</RootNamespace>
    <AssemblyName>EFDesigner.TestInfrastructure</AssemblyName>
<<<<<<< HEAD
    <TargetFrameworkVersion>$(ToolingDotNetFrameworkVersion)</TargetFrameworkVersion>
    <FileAlignment>512</FileAlignment>
    <NoWarn>$(NoWarn);VSTHRD010</NoWarn>
  </PropertyGroup>
  <PropertyGroup Condition=" '$(Configuration)|$(Platform)' == 'Debug|AnyCPU' ">
    <DebugSymbols>true</DebugSymbols>
    <DebugType>full</DebugType>
    <Optimize>false</Optimize>
    <OutputPath>bin\Debug\</OutputPath>
    <DefineConstants>DEBUG;TRACE</DefineConstants>
    <ErrorReport>prompt</ErrorReport>
    <WarningLevel>4</WarningLevel>
  </PropertyGroup>
  <PropertyGroup Condition=" '$(Configuration)|$(Platform)' == 'Release|AnyCPU' ">
    <DebugType>pdbonly</DebugType>
    <Optimize>true</Optimize>
    <OutputPath>bin\Release\</OutputPath>
    <DefineConstants>TRACE</DefineConstants>
    <ErrorReport>prompt</ErrorReport>
    <WarningLevel>4</WarningLevel>
  </PropertyGroup>
  <ItemGroup>
    <PackageReference Include="Microsoft.VisualStudio.Interop" Version="$(MicrosoftVisualStudioInteropPackageVersion)" />
    <PackageReference Include="Microsoft.Internal.VisualStudio.Interop" Version="$(MicrosoftVisualStudioPackageCurrent)" />
    <PackageReference Include="Microsoft.VisualStudio.Shell.15.0" Version="$(MicrosoftVisualStudioPackageCurrent)" />
=======
  </PropertyGroup>

  <PropertyGroup>
    <NoWarn>$(NoWarn);VSTHRD010</NoWarn>
  </PropertyGroup>
>>>>>>> 6212ce4d

  <ItemGroup>
    <Reference Include="System" />
    <Reference Include="System.Core" />
    <Reference Include="System.Drawing" />
    <Reference Include="System.Windows.Forms" />
    <Reference Include="System.Xml.Linq" />
    <Reference Include="System.Data.DataSetExtensions" />
    <Reference Include="Microsoft.CSharp" />
    <Reference Include="System.Data" />
    <Reference Include="System.Xml" />
  </ItemGroup>

  <ItemGroup>
    <PackageReference Include="Microsoft.VisualStudio.Interop" Version="$(MicrosoftVisualStudioInteropPackageVersion)" />
    <PackageReference Include="Microsoft.Internal.VisualStudio.Interop" Version="$(MicrosoftVisualStudioPackageCurrent)" />
    <PackageReference Include="Microsoft.VisualStudio.Shell.15.0" Version="$(MicrosoftVisualStudioPackageCurrent)" />
  </ItemGroup>

  <ItemGroup>
    <ProjectReference Include="$(RepositoryRoot)src\EFTools\DesignXmlCore\DesignXmlCore.csproj" />
    <ProjectReference Include="$(RepositoryRoot)src\EFTools\XmlCore\XmlCore.csproj" />
    <ProjectReference Include="$(RepositoryRoot)src\EFTools\EntityDesignModel\EntityDesignModel.csproj" />
    <ProjectReference Include="$(RepositoryRoot)src\EFTools\EntityDesign\EntityDesign.csproj" />
    <ProjectReference Include="$(RepositoryRoot)tools\VsIdeHostAdapter\Framework\VsIdeTestHostFramework.csproj" />
  </ItemGroup>

  <ItemGroup>
    <Compile Include="EFDesigner\EFArtifactExtensions.cs" />
    <Compile Include="EFDesigner\EFArtifactHelper.cs" />
    <Compile Include="EFDesigner\EntityTypeExtensions.cs" />
    <Compile Include="Properties\InternalsVisibleTo.cs" />
    <Compile Include="AssemblyResourceLookup.cs" />
    <Compile Include="ResourcesHelper.cs" />
    <Compile Include="TestHelpers.cs" />
    <Compile Include="VS\DesignerUtilities.cs" />
    <Compile Include="VS\ProjectExtensions.cs" />
    <Compile Include="VS\UITestRunner.cs" />
    <Compile Include="VS\DteExtensions.cs" />
  </ItemGroup>
<<<<<<< HEAD
  <ItemGroup>
    <ProjectReference Include="$(RepositoryRoot)src\EFTools\DesignXmlCore\DesignXmlCore.csproj">
      <Project>{6c80dbca-16c8-48c9-9019-ab6fded788de}</Project>
      <Name>DesignXmlCore</Name>
    </ProjectReference>
    <ProjectReference Include="$(RepositoryRoot)src\EFTools\XmlCore\XmlCore.csproj">
      <Project>{79b40a85-cdcc-4ac3-a583-77ca43cb5136}</Project>
      <Name>XmlCore</Name>
    </ProjectReference>
    <ProjectReference Include="$(RepositoryRoot)src\EFTools\EntityDesignModel\EntityDesignModel.csproj">
      <Project>{b44e942f-0ad1-4fb4-9146-dd1f8e17d4d8}</Project>
      <Name>EntityDesignModel</Name>
    </ProjectReference>
    <ProjectReference Include="$(RepositoryRoot)src\EFTools\EntityDesign\EntityDesign.csproj">
      <Project>{f904b4be-c7cf-4e4f-85b7-b006a2d1c561}</Project>
      <Name>EntityDesign</Name>
    </ProjectReference>
    <ProjectReference Include="$(RepositoryRoot)tools\VsIdeHostAdapter\Framework\VsIdeTestHostFramework.csproj">
      <Project>{614ac98e-a68e-4eb4-af27-1cedba7ca3b4}</Project>
      <Name>VsIdeTestHostFramework</Name>
    </ProjectReference>
  </ItemGroup>
  <ItemGroup />
  <Import Project="$(MSBuildToolsPath)\Microsoft.CSharp.targets" />
  <PropertyGroup>
    <StrongNameKeyId>Microsoft</StrongNameKeyId>
  </PropertyGroup>
  <!-- To modify your build process, add your task inside one of the targets below and uncomment it. 
       Other similar extension points exist, see Microsoft.Common.targets.
  <Target Name="BeforeBuild">
  </Target>
  <Target Name="AfterBuild">
  </Target>
  -->
=======

>>>>>>> 6212ce4d
</Project><|MERGE_RESOLUTION|>--- conflicted
+++ resolved
@@ -1,51 +1,17 @@
 ﻿<?xml version="1.0" encoding="utf-8"?>
-<<<<<<< HEAD
-<Project ToolsVersion="4.0" DefaultTargets="Build" xmlns="http://schemas.microsoft.com/developer/msbuild/2003">
-  <Import Project="$([MSBuild]::GetDirectoryNameOfFileAbove($(MSBuildThisFileDirectory), Build.cmd))\tools\EntityFramework.settings.targets" />
-  <Import Project="$(MSBuildExtensionsPath)\$(MSBuildToolsVersion)\Microsoft.Common.props" Condition="Exists('$(MSBuildExtensionsPath)\$(MSBuildToolsVersion)\Microsoft.Common.props')" />
-=======
 <Project Sdk="Microsoft.NET.Sdk">
 
-  <Import Project="$([MSBuild]::GetDirectoryNameOfFileAbove($(MSBuildThisFileDirectory), BuildEFTools.cmd))\tools\EntityFramework.settings.targets" />
+  <Import Project="$([MSBuild]::GetDirectoryNameOfFileAbove($(MSBuildThisFileDirectory), Build.cmd))\tools\EntityFramework.settings.targets" />
 
->>>>>>> 6212ce4d
   <PropertyGroup>
     <TargetFrameworks>$(ToolingDotNetFrameworkSdkVersion)</TargetFrameworks>
     <RootNamespace>EFDesigner.TestInfrastructure</RootNamespace>
     <AssemblyName>EFDesigner.TestInfrastructure</AssemblyName>
-<<<<<<< HEAD
-    <TargetFrameworkVersion>$(ToolingDotNetFrameworkVersion)</TargetFrameworkVersion>
-    <FileAlignment>512</FileAlignment>
-    <NoWarn>$(NoWarn);VSTHRD010</NoWarn>
-  </PropertyGroup>
-  <PropertyGroup Condition=" '$(Configuration)|$(Platform)' == 'Debug|AnyCPU' ">
-    <DebugSymbols>true</DebugSymbols>
-    <DebugType>full</DebugType>
-    <Optimize>false</Optimize>
-    <OutputPath>bin\Debug\</OutputPath>
-    <DefineConstants>DEBUG;TRACE</DefineConstants>
-    <ErrorReport>prompt</ErrorReport>
-    <WarningLevel>4</WarningLevel>
-  </PropertyGroup>
-  <PropertyGroup Condition=" '$(Configuration)|$(Platform)' == 'Release|AnyCPU' ">
-    <DebugType>pdbonly</DebugType>
-    <Optimize>true</Optimize>
-    <OutputPath>bin\Release\</OutputPath>
-    <DefineConstants>TRACE</DefineConstants>
-    <ErrorReport>prompt</ErrorReport>
-    <WarningLevel>4</WarningLevel>
-  </PropertyGroup>
-  <ItemGroup>
-    <PackageReference Include="Microsoft.VisualStudio.Interop" Version="$(MicrosoftVisualStudioInteropPackageVersion)" />
-    <PackageReference Include="Microsoft.Internal.VisualStudio.Interop" Version="$(MicrosoftVisualStudioPackageCurrent)" />
-    <PackageReference Include="Microsoft.VisualStudio.Shell.15.0" Version="$(MicrosoftVisualStudioPackageCurrent)" />
-=======
   </PropertyGroup>
 
   <PropertyGroup>
     <NoWarn>$(NoWarn);VSTHRD010</NoWarn>
   </PropertyGroup>
->>>>>>> 6212ce4d
 
   <ItemGroup>
     <Reference Include="System" />
@@ -86,42 +52,5 @@
     <Compile Include="VS\UITestRunner.cs" />
     <Compile Include="VS\DteExtensions.cs" />
   </ItemGroup>
-<<<<<<< HEAD
-  <ItemGroup>
-    <ProjectReference Include="$(RepositoryRoot)src\EFTools\DesignXmlCore\DesignXmlCore.csproj">
-      <Project>{6c80dbca-16c8-48c9-9019-ab6fded788de}</Project>
-      <Name>DesignXmlCore</Name>
-    </ProjectReference>
-    <ProjectReference Include="$(RepositoryRoot)src\EFTools\XmlCore\XmlCore.csproj">
-      <Project>{79b40a85-cdcc-4ac3-a583-77ca43cb5136}</Project>
-      <Name>XmlCore</Name>
-    </ProjectReference>
-    <ProjectReference Include="$(RepositoryRoot)src\EFTools\EntityDesignModel\EntityDesignModel.csproj">
-      <Project>{b44e942f-0ad1-4fb4-9146-dd1f8e17d4d8}</Project>
-      <Name>EntityDesignModel</Name>
-    </ProjectReference>
-    <ProjectReference Include="$(RepositoryRoot)src\EFTools\EntityDesign\EntityDesign.csproj">
-      <Project>{f904b4be-c7cf-4e4f-85b7-b006a2d1c561}</Project>
-      <Name>EntityDesign</Name>
-    </ProjectReference>
-    <ProjectReference Include="$(RepositoryRoot)tools\VsIdeHostAdapter\Framework\VsIdeTestHostFramework.csproj">
-      <Project>{614ac98e-a68e-4eb4-af27-1cedba7ca3b4}</Project>
-      <Name>VsIdeTestHostFramework</Name>
-    </ProjectReference>
-  </ItemGroup>
-  <ItemGroup />
-  <Import Project="$(MSBuildToolsPath)\Microsoft.CSharp.targets" />
-  <PropertyGroup>
-    <StrongNameKeyId>Microsoft</StrongNameKeyId>
-  </PropertyGroup>
-  <!-- To modify your build process, add your task inside one of the targets below and uncomment it. 
-       Other similar extension points exist, see Microsoft.Common.targets.
-  <Target Name="BeforeBuild">
-  </Target>
-  <Target Name="AfterBuild">
-  </Target>
-  -->
-=======
 
->>>>>>> 6212ce4d
 </Project>