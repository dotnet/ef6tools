﻿<?xml version="1.0" encoding="utf-8"?>
<<<<<<< HEAD
<Project ToolsVersion="4.0" DefaultTargets="Build" xmlns="http://schemas.microsoft.com/developer/msbuild/2003">
  <Import Project="$([MSBuild]::GetDirectoryNameOfFileAbove($(MSBuildThisFileDirectory), Build.cmd))\tools\EntityFramework.settings.targets"/>
=======
<Project Sdk="Microsoft.NET.Sdk">

  <Import Project="$([MSBuild]::GetDirectoryNameOfFileAbove($(MSBuildThisFileDirectory), BuildEFTools.cmd))\tools\EntityFramework.settings.targets"/>

>>>>>>> 6212ce4d
  <PropertyGroup>
    <AssemblyName>Microsoft.Data.Entity.Design.Extensibility</AssemblyName>
    <RootNamespace>Microsoft.Data.Entity.Design.Extensibility</RootNamespace>
    <AssemblyAttributeClsCompliant>false</AssemblyAttributeClsCompliant>
    <TargetFrameworks>$(ToolingDotNetFrameworkSdkVersion)</TargetFrameworks>
    <AssemblyAttributeClsCompliant>false</AssemblyAttributeClsCompliant>
<<<<<<< HEAD
    <FileAlignment>512</FileAlignment>
  </PropertyGroup>
  <PropertyGroup Condition=" '$(Configuration)|$(Platform)' == 'Debug|AnyCPU' ">
    <PlatformTarget>AnyCPU</PlatformTarget>
    <DebugSymbols>true</DebugSymbols>
    <DebugType>full</DebugType>
    <Optimize>false</Optimize>
    <DefineConstants>DEBUG;TRACE</DefineConstants>
    <ErrorReport>prompt</ErrorReport>
    <WarningLevel>4</WarningLevel>
    <NoWarn>1591;1573;1572;1570;1711;1712;1587;1584;1571;1589</NoWarn>
  </PropertyGroup>
  <PropertyGroup Condition=" '$(Configuration)|$(Platform)' == 'Release|AnyCPU' ">
    <PlatformTarget>AnyCPU</PlatformTarget>
    <DebugType>pdbonly</DebugType>
    <Optimize>true</Optimize>
    <DefineConstants>TRACE</DefineConstants>
    <ErrorReport>prompt</ErrorReport>
    <WarningLevel>4</WarningLevel>
    <NoWarn>1573;1572;1570;1711;1712;1587;1584;1571;1589</NoWarn>
  </PropertyGroup>
  <ItemGroup>
    <PackageReference Include="Microsoft.VisualStudio.Interop" Version="$(MicrosoftVisualStudioInteropPackageVersion)" />
=======
  </PropertyGroup>

  <PropertyGroup>
    <NoWarn>$(NoWarn);1591;1573;1572;1570;1711;1712;1587;1584;1571;1589</NoWarn>
  </PropertyGroup>
>>>>>>> 6212ce4d

  <ItemGroup>
    <Reference Include="System" />
    <Reference Include="System.ComponentModel.Composition" />
    <Reference Include="System.Xml" />
    <Reference Include="System.Xml.Linq" />
    <Reference Include="PresentationCore" />
  </ItemGroup>

  <ItemGroup>
    <PackageReference Include="Microsoft.VisualStudio.Interop" Version="$(MicrosoftVisualStudioInteropPackageVersion)" />
  </ItemGroup>

  <ItemGroup>
    <EmbeddedResource Include="Properties\Resources.resx">
      <Generator>ResXFileCodeGenerator</Generator>
      <LastGenOutput>Resources1.Designer.cs</LastGenOutput>
      <SubType>Designer</SubType>
    </EmbeddedResource>
  </ItemGroup>

  <ItemGroup>
    <!-- Only use SharedAssemblyInfo for VS12 and up, otherwise use AssemblyInfo -->
    <Compile Include="..\SharedAssemblyInfo.cs" Condition="'$(VisualStudioVersion)' != '11.0'">
      <Link>Properties\SharedAssemblyInfo.cs</Link>
    </Compile>
    <Compile Include="GlobalSuppressions.cs" />
    <Compile Include="Properties\InternalsVisibleTo.cs" />
    <Compile Include="EntityDesignerCommand.cs" />
    <Compile Include="EntityDesignerLayerAttribute.cs" />
    <Compile Include="EntityDesignerSelection.cs" />
    <Compile Include="ExtensionContext.cs" />
    <Compile Include="ExtensionError.cs" />
    <Compile Include="IEntityDesignerCommandFactory.cs" />
    <Compile Include="IEntityDesignerLayer.cs" />
    <Compile Include="IModelGenerationExtension.cs" />
    <Compile Include="IEntityDesignerExtendedPropertyFactory.cs" />
    <Compile Include="EntityDesignerExtendedPropertyFactoryAttribute.cs" />
    <Compile Include="IModelConversionExtension.cs" />
    <Compile Include="IModelTransformExtension.cs" />
    <Compile Include="ModelFileExtensionAttribute.cs" />
    <Compile Include="Properties\AssemblyInfo.cs" />
    <Compile Include="Properties\Resources1.Designer.cs">
      <AutoGen>True</AutoGen>
      <DesignTime>True</DesignTime>
      <DependentUpon>Resources.resx</DependentUpon>
    </Compile>
    <Compile Include="ChangeEntityDesignerSelectionEventArgs.cs" />
    <Compile Include="WizardKind.cs" />
  </ItemGroup>
<<<<<<< HEAD
  <ItemGroup>
    <EmbeddedResource Include="Properties\Resources.resx">
      <Generator>ResXFileCodeGenerator</Generator>
      <LastGenOutput>Resources1.Designer.cs</LastGenOutput>
      <SubType>Designer</SubType>
    </EmbeddedResource>
  </ItemGroup>
  <Import Project="$(MSBuildToolsPath)\Microsoft.CSharp.targets" />
  <PropertyGroup>
    <StrongNameKeyId>Microsoft</StrongNameKeyId>
  </PropertyGroup>
=======

>>>>>>> 6212ce4d
  <Target Name="BeforeBuild">
    <PropertyGroup>
      <!-- Note: AssemblyVersion must remain fixed for VS11 - see note in AssemblyInfo.cs -->
      <AssemblyVersion Condition="'$(VisualStudioVersion)' == '11.0'">11.1.0.0</AssemblyVersion>
    </PropertyGroup>
  </Target>
</Project><|MERGE_RESOLUTION|>--- conflicted
+++ resolved
@@ -1,50 +1,19 @@
 ﻿<?xml version="1.0" encoding="utf-8"?>
-<<<<<<< HEAD
-<Project ToolsVersion="4.0" DefaultTargets="Build" xmlns="http://schemas.microsoft.com/developer/msbuild/2003">
-  <Import Project="$([MSBuild]::GetDirectoryNameOfFileAbove($(MSBuildThisFileDirectory), Build.cmd))\tools\EntityFramework.settings.targets"/>
-=======
 <Project Sdk="Microsoft.NET.Sdk">
 
-  <Import Project="$([MSBuild]::GetDirectoryNameOfFileAbove($(MSBuildThisFileDirectory), BuildEFTools.cmd))\tools\EntityFramework.settings.targets"/>
+  <Import Project="$([MSBuild]::GetDirectoryNameOfFileAbove($(MSBuildThisFileDirectory), Build.cmd))\tools\EntityFramework.settings.targets"/>
 
->>>>>>> 6212ce4d
   <PropertyGroup>
     <AssemblyName>Microsoft.Data.Entity.Design.Extensibility</AssemblyName>
     <RootNamespace>Microsoft.Data.Entity.Design.Extensibility</RootNamespace>
     <AssemblyAttributeClsCompliant>false</AssemblyAttributeClsCompliant>
     <TargetFrameworks>$(ToolingDotNetFrameworkSdkVersion)</TargetFrameworks>
     <AssemblyAttributeClsCompliant>false</AssemblyAttributeClsCompliant>
-<<<<<<< HEAD
-    <FileAlignment>512</FileAlignment>
-  </PropertyGroup>
-  <PropertyGroup Condition=" '$(Configuration)|$(Platform)' == 'Debug|AnyCPU' ">
-    <PlatformTarget>AnyCPU</PlatformTarget>
-    <DebugSymbols>true</DebugSymbols>
-    <DebugType>full</DebugType>
-    <Optimize>false</Optimize>
-    <DefineConstants>DEBUG;TRACE</DefineConstants>
-    <ErrorReport>prompt</ErrorReport>
-    <WarningLevel>4</WarningLevel>
-    <NoWarn>1591;1573;1572;1570;1711;1712;1587;1584;1571;1589</NoWarn>
-  </PropertyGroup>
-  <PropertyGroup Condition=" '$(Configuration)|$(Platform)' == 'Release|AnyCPU' ">
-    <PlatformTarget>AnyCPU</PlatformTarget>
-    <DebugType>pdbonly</DebugType>
-    <Optimize>true</Optimize>
-    <DefineConstants>TRACE</DefineConstants>
-    <ErrorReport>prompt</ErrorReport>
-    <WarningLevel>4</WarningLevel>
-    <NoWarn>1573;1572;1570;1711;1712;1587;1584;1571;1589</NoWarn>
-  </PropertyGroup>
-  <ItemGroup>
-    <PackageReference Include="Microsoft.VisualStudio.Interop" Version="$(MicrosoftVisualStudioInteropPackageVersion)" />
-=======
   </PropertyGroup>
 
   <PropertyGroup>
     <NoWarn>$(NoWarn);1591;1573;1572;1570;1711;1712;1587;1584;1571;1589</NoWarn>
   </PropertyGroup>
->>>>>>> 6212ce4d
 
   <ItemGroup>
     <Reference Include="System" />
@@ -95,21 +64,7 @@
     <Compile Include="ChangeEntityDesignerSelectionEventArgs.cs" />
     <Compile Include="WizardKind.cs" />
   </ItemGroup>
-<<<<<<< HEAD
-  <ItemGroup>
-    <EmbeddedResource Include="Properties\Resources.resx">
-      <Generator>ResXFileCodeGenerator</Generator>
-      <LastGenOutput>Resources1.Designer.cs</LastGenOutput>
-      <SubType>Designer</SubType>
-    </EmbeddedResource>
-  </ItemGroup>
-  <Import Project="$(MSBuildToolsPath)\Microsoft.CSharp.targets" />
-  <PropertyGroup>
-    <StrongNameKeyId>Microsoft</StrongNameKeyId>
-  </PropertyGroup>
-=======
 
->>>>>>> 6212ce4d
   <Target Name="BeforeBuild">
     <PropertyGroup>
       <!-- Note: AssemblyVersion must remain fixed for VS11 - see note in AssemblyInfo.cs -->
