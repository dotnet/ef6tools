--- conflicted
+++ resolved
@@ -1,13 +1,8 @@
 ﻿<?xml version="1.0" encoding="utf-8"?>
-<<<<<<< HEAD
-<Project ToolsVersion="4.0" DefaultTargets="Build" xmlns="http://schemas.microsoft.com/developer/msbuild/2003">
+<Project Sdk="Microsoft.NET.Sdk">
+
   <Import Project="$([MSBuild]::GetDirectoryNameOfFileAbove($(MSBuildThisFileDirectory), Build.cmd))\tools\EntityFramework.settings.targets" />
-=======
-<Project Sdk="Microsoft.NET.Sdk">
-
-  <Import Project="$([MSBuild]::GetDirectoryNameOfFileAbove($(MSBuildThisFileDirectory), BuildEFTools.cmd))\tools\EntityFramework.settings.targets" />
-
->>>>>>> 6212ce4d
+
   <PropertyGroup>
     <TargetFrameworks>$(ToolingDotNetFrameworkSdkVersion)</TargetFrameworks>
     <RootNamespace>Microsoft.Data.Entity.Design.Model</RootNamespace>
@@ -16,36 +11,12 @@
     <AssemblyAttributeClsCompliant>false</AssemblyAttributeClsCompliant>
     <AssemblyAttributeComVisible>false</AssemblyAttributeComVisible>
     <AllowUnsafeBlocks>true</AllowUnsafeBlocks>
-<<<<<<< HEAD
-    <ProjectGuid>{B44E942F-0AD1-4FB4-9146-DD1F8E17D4D8}</ProjectGuid>
-  </PropertyGroup>
-  <PropertyGroup Condition=" '$(Configuration)|$(Platform)' == 'Debug|AnyCPU' ">
-    <PlatformTarget>AnyCPU</PlatformTarget>
-    <DebugSymbols>true</DebugSymbols>
-    <DebugType>full</DebugType>
-    <Optimize>false</Optimize>
-    <DefineConstants>DEBUG;TRACE</DefineConstants>
-    <ErrorReport>prompt</ErrorReport>
-    <WarningLevel>4</WarningLevel>
-    <NoWarn>1591;1573;1572;1570;1711;1712;1587;1584;1571;1589</NoWarn>
-  </PropertyGroup>
-  <PropertyGroup Condition=" '$(Configuration)|$(Platform)' == 'Release|AnyCPU' ">
-    <PlatformTarget>AnyCPU</PlatformTarget>
-    <DebugType>pdbonly</DebugType>
-    <Optimize>true</Optimize>
-    <DefineConstants>TRACE</DefineConstants>
-    <ErrorReport>prompt</ErrorReport>
-    <WarningLevel>4</WarningLevel>
-    <NoWarn>1573;1572;1570;1711;1712;1587;1584;1571;1589</NoWarn>
-  </PropertyGroup>
-=======
   </PropertyGroup>
 
   <PropertyGroup>
     <NoWarn>$(NoWarn);1591;1573;1572;1570;1711;1712;1587;1584;1571;1589</NoWarn>
   </PropertyGroup>
 
->>>>>>> 6212ce4d
   <ItemGroup>
     <Reference Include="System" />
     <Reference Include="System.Data" />
@@ -444,38 +415,7 @@
     </None>
     <None Include="Model.cd" />
   </ItemGroup>
-<<<<<<< HEAD
-  <ItemGroup>
-    <EmbeddedResource Include="Microsoft.Data.Entity.Design.Edmx_1.xsd" />
-    <EmbeddedResource Include="Microsoft.Data.Entity.Design.Edmx_2.xsd" />
-    <EmbeddedResource Include="Microsoft.Data.Entity.Design.Edmx_3.xsd" />
-    <EmbeddedResource Include="Resources.resx">
-      <Generator>ResXFileCodeGenerator</Generator>
-      <LastGenOutput>Resources.Designer.cs</LastGenOutput>
-      <SubType>Designer</SubType>
-    </EmbeddedResource>
-  </ItemGroup>
-  <ItemGroup>
-    <ProjectReference Include="..\..\EntityFramework\EntityFramework.csproj">
-      <Project>{e06d1c12-efe8-4413-a15c-ae01fc158f2f}</Project>
-      <Name>EntityFramework</Name>
-    </ProjectReference>
-    <ProjectReference Include="..\EntityDesignerVersioningFacade\EntityDesignerVersioningFacade.csproj">
-      <Project>{0518e682-510d-48f8-bb14-7151c50a1850}</Project>
-      <Name>EntityDesignerVersioningFacade</Name>
-    </ProjectReference>
-    <ProjectReference Include="..\XmlCore\XmlCore.csproj">
-      <Project>{79b40a85-cdcc-4ac3-a583-77ca43cb5136}</Project>
-      <Name>XmlCore</Name>
-    </ProjectReference>
-  </ItemGroup>
-  <Import Project="$(MSBuildToolsPath)\Microsoft.CSharp.targets" />
-  <PropertyGroup>
-    <StrongNameKeyId>Microsoft</StrongNameKeyId>
-  </PropertyGroup>
-=======
-
->>>>>>> 6212ce4d
+
   <Target Name="AfterBuild">
     <Copy SourceFiles="Microsoft.Data.Entity.Design.Edmx_1.xsd" DestinationFolder="$(OutputPath)EntityDesigner\Schemas" />
     <Copy SourceFiles="Microsoft.Data.Entity.Design.Edmx_2.xsd" DestinationFolder="$(OutputPath)EntityDesigner\Schemas" />
